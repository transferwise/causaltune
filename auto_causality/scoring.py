--- conflicted
+++ resolved
@@ -278,10 +278,7 @@
 
             if "ate" in metrics_to_report:
                 out["ate"] = cate_estimate.mean()
-<<<<<<< HEAD
-=======
                 out["ate_std"] = cate_estimate.std()
->>>>>>> d9dbf733
 
             if "erupt" in metrics_to_report:
                 erupt_score = self.erupt.score(df, df[outcome_name], cate_estimate > 0)
