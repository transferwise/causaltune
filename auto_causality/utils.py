from typing import List, Any

from sklearn.preprocessing import RobustScaler
import pandas as pd

from auto_causality.memoizer import MemoizingWrapper

from auto_causality.memoizer import MemoizingWrapper


def featurize(
    df: pd.DataFrame,
    features: List[str],
    exclude_cols: List[str],
    drop_first: bool = False,
    scale_floats: bool = False,
    prune_min_categories: int = 50,
    prune_thresh: float = 0.99,
) -> pd.DataFrame:
    # fill all the NaNs
    for col, t in zip(df.columns, df.dtypes):
        if pd.api.types.is_float_dtype(t):
            df[col] = df[col].fillna(0.0).astype("float32")
        elif pd.api.types.is_integer_dtype(t):
            df[col] = df[col].fillna(-1)
            df[col] = otherize_tail(df[col], -2, prune_thresh, prune_min_categories)
        else:
            df[col] = df[col].fillna("NA")
            df[col] = otherize_tail(
                df[col], "OTHER", prune_thresh, prune_min_categories
            ).astype("category")

    float_features = [f for f in features if pd.api.types.is_float_dtype(df.dtypes[f])]
    if scale_floats:
        float_df = pd.DataFrame(
            RobustScaler().fit_transform(df[float_features]), columns=float_features
        )
    else:
        float_df = df[float_features].reset_index(drop=True)

    # cast 0/1 int columns to float single-column dummies
    for col, t in zip(df.columns, df.dtypes):
        if pd.api.types.is_integer_dtype(t):
            if len(df[col].unique()) <= 2:
                df[col] = df[col].fillna(0.0).astype("float32")

    # for other categories, include first column dummy for easier interpretability
    cat_df = df.drop(columns=exclude_cols + float_features)
    if len(cat_df.columns):
        dummy_df = pd.get_dummies(cat_df, drop_first=drop_first).reset_index(drop=True)
    else:
        dummy_df = pd.DataFrame()

    out = pd.concat(
        [df[exclude_cols].reset_index(drop=True), float_df, dummy_df], axis=1
    )

    return out


#
# def fit_params_wrapper(parent: type):
#     class FitParamsWrapper(parent):
#         def __init__(self, *args, fit_params=None, **kwargs):
#             self.init_args = args
#             self.init_kwargs = kwargs
#             if fit_params is not None:
#                 self.fit_params = fit_params
#             else:
#                 self.fit_params = {}
#
#         def fit(self, *args, **kwargs):
#             # we defer the initialization to the fit() method so we can memoize the fit
#             # using all the args from both init and fit
#             used_kwargs = {**kwargs, **self.fit_params}
#             to_hash = {
#                 "class": super().__class__.__name__,
#                 "fit_args": args,
#                 "fit_kwargs": used_kwargs,
#                 "init_args": self.init_args,
#                 "init_kwargs": self.init_kwargs,
#             }
#             test_fun(to_hash)
#
#             super().__init__(*self.init_args, **self.init_kwargs)
#
#             print("calling AutoML fit method with ", used_kwargs)
#             super().fit(*args, **used_kwargs)
#
#     return FitParamsWrapper


AutoMLWrapper = MemoizingWrapper

<<<<<<< HEAD
=======

>>>>>>> 75ac586d
# AutoMLWrapper = fit_params_wrapper(AutoML)

# class AutoMLWrapper(AutoML):
#     def __init__(self, *args, fit_params=None, **kwargs):
<<<<<<< HEAD
=======
#         super().__init__(*args, **kwargs)
>>>>>>> 75ac586d
#         self.init_args = args
#         self.init_kwargs = kwargs
#         if fit_params is not None:
#             self.fit_params = fit_params
#         else:
#             self.fit_params = {}
#
#     def fit(self, *args, **kwargs):
#         # we defer the initialization to the fit() method so we can memoize the fit
#         # using all the args from both init and fit
<<<<<<< HEAD
#         super().__init__(*self.init_args, **self.init_kwargs)
#
=======
>>>>>>> 75ac586d
#         used_kwargs = {**kwargs, **self.fit_params}
#         print("calling AutoML fit method with ", used_kwargs)
#         super().fit(*args, **used_kwargs)


def policy_from_estimator(est, df: pd.DataFrame):
    # must be done just like this so it also works for metalearners
    X_test = df[est.estimator._effect_modifier_names]
    return est.estimator.estimator.effect(X_test) > 0


def frequent_values(x: pd.Series, thresh: float = 0.99) -> set:
    # get the most frequent values, making up to the fraction thresh of total
    data = x.to_frame("value")
    data["dummy"] = True
    tmp = (
        data[["dummy", "value"]]
        .groupby("value", as_index=False)
        .count()
        .sort_values("dummy", ascending=False)
    )
    tmp["frac"] = tmp.dummy.cumsum() / tmp.dummy.sum()
    return set(tmp["value"][tmp.frac <= thresh].unique())


def otherize_tail(
    x: pd.Series, new_val: Any, thresh: float = 0.99, min_categories: int = 20
):
    uniques = x.unique()
    if len(uniques) < min_categories:
        return x
    else:
        x = x.copy()
        freq = frequent_values(x, thresh)
        x[~x.isin(freq)] = new_val
        return x<|MERGE_RESOLUTION|>--- conflicted
+++ resolved
@@ -2,8 +2,6 @@
 
 from sklearn.preprocessing import RobustScaler
 import pandas as pd
-
-from auto_causality.memoizer import MemoizingWrapper
 
 from auto_causality.memoizer import MemoizingWrapper
 
@@ -92,18 +90,12 @@
 
 AutoMLWrapper = MemoizingWrapper
 
-<<<<<<< HEAD
-=======
 
->>>>>>> 75ac586d
 # AutoMLWrapper = fit_params_wrapper(AutoML)
 
 # class AutoMLWrapper(AutoML):
 #     def __init__(self, *args, fit_params=None, **kwargs):
-<<<<<<< HEAD
-=======
 #         super().__init__(*args, **kwargs)
->>>>>>> 75ac586d
 #         self.init_args = args
 #         self.init_kwargs = kwargs
 #         if fit_params is not None:
@@ -114,11 +106,6 @@
 #     def fit(self, *args, **kwargs):
 #         # we defer the initialization to the fit() method so we can memoize the fit
 #         # using all the args from both init and fit
-<<<<<<< HEAD
-#         super().__init__(*self.init_args, **self.init_kwargs)
-#
-=======
->>>>>>> 75ac586d
 #         used_kwargs = {**kwargs, **self.fit_params}
 #         print("calling AutoML fit method with ", used_kwargs)
 #         super().fit(*args, **used_kwargs)
