--- conflicted
+++ resolved
@@ -58,60 +58,6 @@
     return out
 
 
-<<<<<<< HEAD
-def fit_params_wrapper(parent: type):
-    class FitParamsWrapper(parent):
-        def __init__(self, *args, fit_params=None, **kwargs):
-            self.init_args = args
-            self.init_kwargs = kwargs
-            if fit_params is not None:
-                self.fit_params = fit_params
-            else:
-                self.fit_params = {}
-
-        def fit(self, *args, **kwargs):
-            # we defer the initialization to the fit() method so we can memoize the fit
-            # using all the args from both init and fit
-            super().__init__(*self.init_args, **self.init_kwargs)
-
-            used_kwargs = {**kwargs, **self.fit_params}
-            print("calling AutoML fit method with ", used_kwargs)
-            super().fit(*args, **used_kwargs)
-
-    return FitParamsWrapper
-
-
-class memoizer(dict):
-    def check(self, fun: Callable, *args, **kwargs):
-        key = self.hash(*args, **kwargs)
-        if key not in self:
-            self[key] = fun(*args, **kwargs)
-        return self[key]
-
-    @classmethod
-    def hash(cls, *args, **kwargs):
-        # TODO: hash at least pandas and numpy
-        # maybe use this https://death.andgravity.com/stable-hashing ?
-        raise NotImplementedError
-
-
-class AutoMLWrapper(AutoML):
-    def __init__(self, *args, fit_params=None, **kwargs):
-        super().__init__(*args, **kwargs)
-        self.init_args = args
-        self.init_kwargs = kwargs
-        if fit_params is not None:
-            self.fit_params = fit_params
-        else:
-            self.fit_params = {}
-
-    def fit(self, *args, **kwargs):
-        # we defer the initialization to the fit() method so we can memoize the fit
-        # using all the args from both init and fit
-        used_kwargs = {**kwargs, **self.fit_params}
-        print("calling AutoML fit method with ", used_kwargs)
-        super().fit(*args, **used_kwargs)
-=======
 #
 # def fit_params_wrapper(parent: type):
 #     class FitParamsWrapper(parent):
@@ -150,6 +96,7 @@
 
 # class AutoMLWrapper(AutoML):
 #     def __init__(self, *args, fit_params=None, **kwargs):
+#         super().__init__(*args, **kwargs)
 #         self.init_args = args
 #         self.init_kwargs = kwargs
 #         if fit_params is not None:
@@ -160,12 +107,9 @@
 #     def fit(self, *args, **kwargs):
 #         # we defer the initialization to the fit() method so we can memoize the fit
 #         # using all the args from both init and fit
-#         super().__init__(*self.init_args, **self.init_kwargs)
-#
 #         used_kwargs = {**kwargs, **self.fit_params}
 #         print("calling AutoML fit method with ", used_kwargs)
 #         super().fit(*args, **used_kwargs)
->>>>>>> e1a33e52
 
 
 def policy_from_estimator(est, df: pd.DataFrame):
