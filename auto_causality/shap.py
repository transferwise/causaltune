import pandas as pd
from dowhy.causal_model import CausalEstimate
import shap


def shap_values(estimate: CausalEstimate, df: pd.DataFrame):
<<<<<<< HEAD
    _effect_modifier_names = estimate.estimator._input_names['feature_names']
    nice_df = df[_effect_modifier_names]
=======
    try:
        nice_df = df[estimate.estimator._effect_modifier_names]
    except:
        # for EconML estimators
        nice_df = df[estimate.estimator._input_names["feature_names"]]
>>>>>>> 4fe24b42
    try:
        # this will work on dowhy versions that include https://github.com/microsoft/dowhy/pull/374
        sv = estimate.estimator.shap_values(nice_df)
    except Exception as e2:
        print(e2)
        # fallback for earlier DoWhy versions
        sv = estimate.estimator.estimator.shap_values(nice_df.values)

    try:
        # try strip out the nested dict that EconML returns
        return list(list(sv.values())[0].values())[0]
    except AttributeError:
        # if it's one of auto_causality models, just return as is
        return sv


def shap_with_automl(model, nice_df: pd.DataFrame):
    # is it a FLAML instance?
    if model.__class__.__name__ == "AutoML":
        return shap_with_automl(model.model.estimator, nice_df)

    # try the fast algorithm for tree models
    try:
        explainer = shap.TreeExplainer(model)
        return explainer.shap_values(nice_df)
    except Exception:
        # fall back to the slow algorithm, should work for anything
        # for some reason the generic shap.Explainer doesn't seem to do this
        explainer = shap.KernelExplainer(model.predict, nice_df)
        return explainer.shap_values(nice_df)<|MERGE_RESOLUTION|>--- conflicted
+++ resolved
@@ -4,16 +4,11 @@
 
 
 def shap_values(estimate: CausalEstimate, df: pd.DataFrame):
-<<<<<<< HEAD
-    _effect_modifier_names = estimate.estimator._input_names['feature_names']
-    nice_df = df[_effect_modifier_names]
-=======
     try:
         nice_df = df[estimate.estimator._effect_modifier_names]
     except:
         # for EconML estimators
         nice_df = df[estimate.estimator._input_names["feature_names"]]
->>>>>>> 4fe24b42
     try:
         # this will work on dowhy versions that include https://github.com/microsoft/dowhy/pull/374
         sv = estimate.estimator.shap_values(nice_df)
