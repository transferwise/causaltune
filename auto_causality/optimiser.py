--- conflicted
+++ resolved
@@ -341,11 +341,7 @@
 
         return results
 
-<<<<<<< HEAD
     def _estimate_effect(self, params_to_tune):
-=======
-    def _estimate_effect(self):
->>>>>>> e1a33e52
         """estimates effect with chosen estimator"""
         if hasattr(self, "estimator"):
             estimated_effect = self.causal_model.estimate_effect(
@@ -401,22 +397,12 @@
     @property
     def best_estimator(self) -> str:
         """A string indicating the best estimator found"""
-<<<<<<< HEAD
         return max(self.scores, key=self.scores.get)
-=======
-        return max(self.results, key=self.results.get)
->>>>>>> e1a33e52
 
     @property
     def model(self):
         """Return the *trained* best estimator"""
-<<<<<<< HEAD
         return self.best_model_for_estimator(self.best_estimator)
-=======
-        # TODO
-
-        return None
->>>>>>> e1a33e52
 
     def best_model_for_estimator(self, estimator_name):
         """Return the best model found for a particular estimator.
