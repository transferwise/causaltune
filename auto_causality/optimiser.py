import warnings
from copy import deepcopy
from typing import List, Optional, Union
import traceback
from collections import defaultdict

import pandas as pd
import numpy as np

from flaml import tune

from sklearn.dummy import DummyClassifier
from sklearn.model_selection import train_test_split
from dowhy import CausalModel
from dowhy.causal_identifier import IdentifiedEstimand
from joblib import Parallel, delayed

from auto_causality.params import SimpleParamService
from auto_causality.scoring import Scorer
from auto_causality.r_score import RScoreWrapper
from auto_causality.utils import clean_config
from auto_causality.models.monkey_patches import AutoML


class AutoCausality:
    """Performs AutoML to find best econML estimator.
    Optimises hyperparams of component models of each estimator
    and hyperparams of the estimators themselves. Uses the ERUPT
    metric for estimator selection.

    Example:
    ```python

    estimator_list = [".LinearDML","LinearDRLearner","metalearners"]
    auto_causality = AutoCausality(time_budget=10, estimator_list=estimator_list)

    auto_causality.fit(train_df, test_df, treatment, outcome,
    features_W, features_X)

    print(f"Best estimator: {auto_causality.best_estimator}")

    ```
    """

    def __init__(
        self,
        data_df=None,
        metric="erupt",
        metrics_to_report=None,
        time_budget=None,
        verbose=3,
        use_ray=False,
        estimator_list="auto",
        train_size=0.8,
        num_samples=-1,
        test_size=None,
        propensity_model="dummy",
        components_task="regression",
        components_verbose=0,
        components_pred_time_limit=10 / 1e6,
        components_njobs=-1,
        components_time_budget=None,
        try_init_configs=True,
        resources_per_trial=None,
        include_experimental_estimators=False,
    ):
        """constructor.

        Args:
            data_df (pandas.DataFrame): dataset to perform causal inference on
            metric (str): metric to optimise.
                Defaults to "erupt" for CATE, "energy_distance" for IV
            metrics_to_report (list). additional metrics to compute and report.
                Defaults to ["qini","auc","ate","erupt", "norm_erupt"] for CATE
                or ["energy_distance"] for IV
            time_budget (float): a number of the time budget in seconds. -1 if no limit.
            num_samples (int): max number of iterations.
            verbose (int):  controls verbosity, higher means more messages. range (0,3). Defaults to 0.
            use_ray (bool): use Ray backend (nrequires ray to be installed).
            estimator_list (list): a list of strings for estimator names,
             or "auto" for a recommended subset, "all" for all, or a list of substrings of estimator names
               e.g. ```['dml', 'CausalForest']```
            train_size (float): Fraction of data used for training set. Defaults to 0.5.
            test_size (float): Optional size of test dataset. Defaults to None.
            propensity_model (Union[str, Any]): 'dummy' for dummy classifier, 'auto' for AutoML, or an
                sklearn-style classifier
            components_task (str): task for component models. Defaults to "regression".
            components_verbose (int): verbosity of component model HPO. range (0,3). Defaults to 0.
            components_pred_time_limit (float): prediction time limit for component models
            components_njobs (int): number of concurrent jobs for component model optimisation.
                Defaults to -1 (all available cores).
            components_time_budget (float): time budget for HPO of component models in seconds.
                Defaults to overall time budget / 2.
            try_init_configs (bool): try list of good performing estimators before continuing with HPO.
                Defaults to False.
            blacklisted_estimators (list): [optional] list of estimators not to include in fitting
        """
        assert (
            time_budget is not None or components_time_budget is not None
        ), "Either time_budget or components_time_budget must be specified"

        self._settings = {}
        self._settings["tuner"] = {}
        self._settings["tuner"]["time_budget_s"] = time_budget
        self._settings["tuner"]["num_samples"] = num_samples
        self._settings["tuner"]["verbose"] = verbose
        self._settings["tuner"][
            "use_ray"
        ] = use_ray  # requires ray to be installed via pip install flaml[ray]
        self._settings["tuner"]["resources_per_trial"] = (
            resources_per_trial if resources_per_trial is not None else {"cpu": 0.5}
        )

        self._settings["try_init_configs"] = try_init_configs

        if metric is not None:
            Scorer.validate_implemented_metrics(metric)
        self.metric = metric

        if metrics_to_report is not None:
            for m in metrics_to_report:
                Scorer.validate_implemented_metrics(m)
        self.metrics_to_report = metrics_to_report

        # params for FLAML on component models:
        # self._settings["use_dummyclassifier"] = use_dummyclassifier
        self._settings["component_models"] = {}
        self._settings["component_models"]["task"] = components_task
        self._settings["component_models"]["verbose"] = components_verbose
        self._settings["component_models"][
            "pred_time_limit"
        ] = components_pred_time_limit
        self._settings["component_models"]["n_jobs"] = components_njobs
        self._settings["component_models"]["time_budget"] = components_time_budget
        # (
        #     components_time_budget
        #     if components_time_budget < time_budget
        #     else (time_budget // 2) + 1
        # )
        self._settings["train_size"] = train_size
        self._settings["test_size"] = test_size

        # user can choose between flaml and dummy for propensity model.
        if propensity_model == "dummy":
            self.propensity_model = DummyClassifier(strategy="prior")
        elif propensity_model == "auto":
            self.propensity_model = AutoML(
                **{**self._settings["component_models"], "task": "classification"}
            )
        elif hasattr(self.propensity_model, "fit") and hasattr(
            self.propensity_model, "predict_proba"
        ):
            self.propensity_model = propensity_model
        else:
            raise ValueError(
                'propensity_model valid values are "dummy", "auto", or a classifier object'
            )

        self.outcome_model = AutoML(**self._settings["component_models"])

        # config with method-specific params
        self.cfg = SimpleParamService(
            self.propensity_model,
            self.outcome_model,
            n_jobs=components_njobs,
            include_experimental=include_experimental_estimators,
        )

        self.results = None
        self._best_estimators = defaultdict(lambda: (float("-inf"), None))

        self.original_estimator_list = estimator_list
        self.data_df = data_df or pd.DataFrame()
        self.causal_model = None
        self.identified_estimand = None
        self.problem = None
        # properties that are used to resume fits (warm start)
        self.resume_scores = []
        self.resume_cfg = []

        # # trained component models for each estimator
        # self.trained_estimators_dict = {}

    def get_params(self, deep=False):
        return self._settings.copy()

    def get_estimators(self, deep=False):
        return self.estimator_list.copy()

    def fit(
        self,
        data_df: pd.DataFrame,
        treatment: str,
        outcome: str,
        common_causes: List[str],
        effect_modifiers: List[str],
        instruments: List[str] = None,
        estimator_list: Optional[Union[str, List[str]]] = None,
        resume: Optional[bool] = False,
        time_budget: Optional[int] = None,
    ):
        """Performs AutoML on list of causal inference estimators
        - If estimator has a search space specified in its parameters, HPO is performed on the whole model.
        - Otherwise, only its component models are optimised

        Args:
            data_df (pandas.DataFrame): dataset for causal inference
            treatment (str): name of treatment variable
            outcome (str): name of outcome variable
            common_causes (List[str]): list of names of common causes
            effect_modifiers (List[str]): list of names of effect modifiers
            instruments (List[str]): list of names of instrumental variables
            estimator_list (Optional[Union[str, List[str]]]): subset of estimators to consider
            resume (Optional[bool]): set to True to continue previous fit
            time_budget (Optional[int]): change new time budget allocated to fit, useful for warm starts.
        """

        assert isinstance(
            treatment, str
        ), "Only a single treatment supported at the moment"

        assert (
            len(data_df[treatment].unique()) > 1
        ), "Treatment must take at least 2 values, eg 0 and 1!"

        self.data_df = data_df
        self.train_df, self.test_df = train_test_split(
            data_df, train_size=self._settings["train_size"]
        )

        self.causal_model = CausalModel(
            data=self.train_df,
            treatment=treatment,
            outcome=outcome,
            common_causes=common_causes,
            effect_modifiers=effect_modifiers,
            instruments=instruments,
        )

        self.identified_estimand: IdentifiedEstimand = self.causal_model.identify_effect(
            proceed_when_unidentifiable=True
        )

<<<<<<< HEAD
        estimands = self.identified_estimand.estimands
        if "iv" in estimands and estimands["iv"] is not None:
            problem = "iv"
        elif "backdoor" in estimands and estimands["backdoor"] is not None:
            problem = "backdoor"
            # we'll use the 'vanilla' propensity-score-weighted estimator
            self.initialize_psw_estimator()
=======
        if bool(self.identified_estimand.estimands["iv"]) and bool(instruments):
            self.problem = "iv"
        elif bool(self.identified_estimand.estimands["backdoor"]):
            self.problem = "backdoor"

        self.metric = Scorer.resolve_metric(self.metric, self.problem)
        self.metrics_to_report = Scorer.resolve_reported_metrics(
            self.metrics_to_report, self.metric, self.problem)
>>>>>>> 23ba19f9

        if time_budget:
            self._settings["tuner"]["time_budget_s"] = time_budget
        # TODO: allow specifying an exclusion list, too
        used_estimator_list = (
            self.original_estimator_list if estimator_list is None else estimator_list
        )

        self.estimator_list = self.cfg.estimator_names_from_patterns(
            self.problem, used_estimator_list, len(data_df)
        )

        if not self.estimator_list:
            raise ValueError(
                f"No valid estimators in {str(used_estimator_list)}, "
                f"available estimators: {str(self.cfg.estimator_names)}"
            )

        if self._settings["component_models"]["time_budget"] is None:
            self._settings["component_models"]["time_budget"] = self._settings["tuner"][
                "time_budget_s"
            ] / (2.5 * len(self.estimator_list))

        if self._settings["tuner"]["time_budget_s"] is None:
            self._settings["tuner"]["time_budget_s"] = (
                2.5
                * len(self.estimator_list)
                * self._settings["component_models"]["time_budget"]
            )

        cmtb = self._settings["component_models"]["time_budget"]

        if cmtb < 300:
            warnings.warn(
                f"Component model time budget is {cmtb}. "
                f"Recommended value is at least 300 for smallish datasets, 1800 for datasets with> 100K rows"
            )

        if self._settings["test_size"] is not None:
            self.test_df = self.test_df.sample(self._settings["test_size"])

        self.r_scorer = (
            None
            if "r_scorer" not in self.metrics_to_report
            else RScoreWrapper(
                self.outcome_model,
                self.propensity_model,
                self.train_df,
                self.test_df,
                outcome,
                treatment,
                common_causes,
                effect_modifiers,
            )
        )
        # self.tune_results = (
        #     {}
        # )  # We need to keep track of the tune results to access the best config

        search_space = self.cfg.search_space(self.estimator_list)
        init_cfg = (
            self.cfg.default_configs(self.estimator_list)
            if self._settings["try_init_configs"]
            else []
        )

        if resume and self.results:
            # pull out configs and resume_scores from previous trials:
            for _, result in self.results.results.items():
                self.resume_scores.append(result[self.metric])
                self.resume_cfg.append(result["config"])
            # append init_cfgs that have not yet been evaluated
            for cfg in init_cfg:
                self.resume_cfg.append(cfg) if cfg not in self.resume_cfg else None

        self.results = tune.run(
            self._tune_with_config,
            search_space,
            metric=self.metric,
            points_to_evaluate=init_cfg
            if len(self.resume_cfg) == 0
            else self.resume_cfg,
            evaluated_rewards=[]
            if len(self.resume_scores) == 0
            else self.resume_scores,
            mode="max",
            low_cost_partial_config={},
            **self._settings["tuner"],
        )

        if self.results.get_best_trial() is None:
            raise Exception(
                "Optimization failed! Did you set large enough time_budget and components_budget?"
            )

        self.update_summary_scores()

    def initialize_psw_estimator(self):
        print("Fitting a PSW estimator to be used in scoring tasks")
        self.psw_estimator = self.causal_model.estimate_effect(
            self.identified_estimand,
            method_name="backdoor.auto_causality.models.OutOfSamplePSWEstimator",
            control_value=0,
            treatment_value=1,
            target_units="ate",  # condition used for CATE
            confidence_intervals=False,
            method_params={
                "init_params": {"propensity_score_model": self.propensity_model},
                "fit_params": {},
            },
        )

    def update_summary_scores(self):
        self.scores = Scorer.best_score_by_estimator(self.results.results, self.metric)
        # now inject the separately saved model objects
        for est_name in self.scores:
            assert (
                self._best_estimators[est_name][0] == self.scores[est_name][self.metric]
            ), "Can't match best model to score"
            self.scores[est_name]["estimator"] = self._best_estimators[est_name][1]

    def _tune_with_config(self, config: dict) -> dict:
        """Performs Hyperparameter Optimisation for a
        causal inference estimator

        Args:
            config (dict): dictionary with search space for
            all tunable parameters

        Returns:
            dict: values of metrics after optimisation
        """
        # estimate effect with current config

        print(config["estimator"])

        # if using FLAML < 1.0.7 need to set n_jobs = 2 here
        # to spawn a separate process to prevent cross-talk between tuner and automl on component models:

        estimates = Parallel(n_jobs=2)(
            delayed(self._estimate_effect)(config["estimator"]) for i in range(1)
        )[0]

        # pop and cache separately the fitted model object, so we only store the best ones per estimator
        if (
            "exception" not in estimates
            and self._best_estimators[estimates["estimator_name"]][0]
            < estimates[self.metric]
        ):
            self._best_estimators[estimates["estimator_name"]] = (
                estimates[self.metric],
                estimates.pop("estimator"),
            )

        return estimates

    def _estimate_effect(self, config):
        """estimates effect with chosen estimator"""

        # add params that are tuned by flaml:
        config = clean_config(config)
        print(f"config: {config}")
        self.estimator_name = config.pop("estimator_name")
        # params_to_tune = {
        #     k: v for k, v in config.items() if (not k == "estimator_name")
        # }
        cfg = self.cfg.method_params(self.estimator_name)

        try:
            estimate = self.causal_model.estimate_effect(
                self.identified_estimand,
                method_name=self.estimator_name,
                control_value=0,
                treatment_value=1,
                target_units="ate",  # condition used for CATE
                confidence_intervals=False,
                method_params={
                    "init_params": {**deepcopy(config), **cfg.init_params},
                    "fit_params": {},
                },
            )
            scores = self._compute_metrics(estimate)

            return {
                self.metric: scores["validation"][self.metric],
                "estimator": estimate,
                "estimator_name": scores.pop("estimator_name"),
                "scores": scores,
                "config": config,
            }
        except Exception as e:
            print("Evaluation failed!\n", config)
            print(e)
            return {
                self.metric: -np.inf,
                "exception": e,
                "traceback": traceback.format_exc(),
            }

    def _compute_metrics(self, estimator) -> dict:
        scores = {
            "estimator_name": self.estimator_name,
            "train": Scorer.make_scores(
                estimator,
                self.train_df,
                self.propensity_model,
                self.problem,
                self.metrics_to_report,
                r_scorer=None if self.r_scorer is None else self.r_scorer.train,
            ),
            "validation": Scorer.make_scores(
                estimator,
                self.test_df,
                self.propensity_model,
                self.problem,
                self.metrics_to_report,
                r_scorer=None if self.r_scorer is None else self.r_scorer.test,
            ),
        }
        return scores

    @property
    def best_estimator(self) -> str:
        """A string indicating the best estimator found"""
        return self.results.best_result["estimator_name"]

    @property
    def model(self):
        """Return the *trained* best estimator"""
        return self.results.best_result["estimator"]

    def best_model_for_estimator(self, estimator_name):
        """Return the best model found for a particular estimator.
        estimator: self.tune_results[estimator].best_config

        Args:
            estimator_name: a str of the estimator's name.

        Returns:
            An object storing the best model for estimator_name.
        """
        # Note that this returns the trained Econml estimator, whose attributes include
        # fitted  models for E[T | X, W], for E[Y | X, W], CATE model, etc.
        return self.scores[estimator_name]["estimator"]

    @property
    def best_config(self):
        """A dictionary containing the best configuration"""
        return self.results.best_config

    @property
    def best_config_per_estimator(self):
        """A dictionary of all estimators' best configuration."""
        return {e: s["config"] for e, s in self.scores.values()}

    @property
    def best_score_per_estimator(self):
        """A dictionary of all estimators' best score."""
        return {}

    @property
    def best_score(self):
        """A float of the best score found."""
        return self.results.best_result[self.metric]<|MERGE_RESOLUTION|>--- conflicted
+++ resolved
@@ -241,24 +241,19 @@
             proceed_when_unidentifiable=True
         )
 
-<<<<<<< HEAD
-        estimands = self.identified_estimand.estimands
-        if "iv" in estimands and estimands["iv"] is not None:
-            problem = "iv"
-        elif "backdoor" in estimands and estimands["backdoor"] is not None:
-            problem = "backdoor"
-            # we'll use the 'vanilla' propensity-score-weighted estimator
-            self.initialize_psw_estimator()
-=======
         if bool(self.identified_estimand.estimands["iv"]) and bool(instruments):
             self.problem = "iv"
         elif bool(self.identified_estimand.estimands["backdoor"]):
             self.problem = "backdoor"
+            # we'll use this one for scoring
+            self.initialize_psw_estimator()
+        else:
+            raise ValueError("Couldn't identify the kind of problem from " + str(self.identified_estimand.estimands))
 
         self.metric = Scorer.resolve_metric(self.metric, self.problem)
         self.metrics_to_report = Scorer.resolve_reported_metrics(
             self.metrics_to_report, self.metric, self.problem)
->>>>>>> 23ba19f9
+
 
         if time_budget:
             self._settings["tuner"]["time_budget_s"] = time_budget
