import warnings
from copy import deepcopy
from typing import List, Optional, Union
from collections import defaultdict

import traceback
import pandas as pd
import numpy as np
from sklearn.linear_model import _base
from flaml import tune

from sklearn.dummy import DummyClassifier
from sklearn.model_selection import train_test_split
from dowhy import CausalModel
from dowhy.causal_identifier import IdentifiedEstimand
from joblib import Parallel, delayed

from auto_causality.params import SimpleParamService
from auto_causality.scoring import Scorer
from auto_causality.r_score import RScoreWrapper
from auto_causality.utils import clean_config
<<<<<<< HEAD
from auto_causality.models.monkey_patches import AutoML
=======


# Patched from sklearn.linear_model._base to adjust rtol and atol values
def _check_precomputed_gram_matrix(
    X, precompute, X_offset, X_scale, rtol=1e-4, atol=1e-2
):
    n_features = X.shape[1]
    f1 = n_features // 2
    f2 = min(f1 + 1, n_features - 1)

    v1 = (X[:, f1] - X_offset[f1]) * X_scale[f1]
    v2 = (X[:, f2] - X_offset[f2]) * X_scale[f2]

    expected = np.dot(v1, v2)
    actual = precompute[f1, f2]

    if not np.isclose(expected, actual, rtol=rtol, atol=atol):
        raise ValueError(
            "Gram matrix passed in via 'precompute' parameter "
            "did not pass validation when a single element was "
            "checked - please check that it was computed "
            f"properly. For element ({f1},{f2}) we computed "
            f"{expected} but the user-supplied value was "
            f"{actual}."
        )


_base._check_precomputed_gram_matrix = _check_precomputed_gram_matrix


# this is needed for smooth calculation of Shapley values in DomainAdaptationLearner
class AutoML(FLAMLAutoML):
    def __call__(self, *args, **kwargs):
        return self.predict(*args, **kwargs)
>>>>>>> 3170deae


class AutoCausality:
    """Performs AutoML to find best econML estimator.
    Optimises hyperparams of component models of each estimator
    and hyperparams of the estimators themselves. Uses the ERUPT
    metric for estimator selection.

    Example:
    ```python

    estimator_list = [".LinearDML","LinearDRLearner","metalearners"]
    auto_causality = AutoCausality(time_budget=10, estimator_list=estimator_list)

    auto_causality.fit(train_df, test_df, treatment, outcome,
    features_W, features_X)

    print(f"Best estimator: {auto_causality.best_estimator}")

    ```
    """

    def __init__(
        self,
        data_df=None,
        metric="erupt",
        metrics_to_report=None,
        time_budget=None,
        verbose=3,
        use_ray=False,
        estimator_list="auto",
        train_size=0.8,
        num_samples=-1,
        test_size=None,
        propensity_model="dummy",
        components_task="regression",
        components_verbose=0,
        components_pred_time_limit=10 / 1e6,
        components_njobs=-1,
        components_time_budget=None,
        try_init_configs=True,
        resources_per_trial=None,
        include_experimental_estimators=False,
    ):
        """constructor.

        Args:
            data_df (pandas.DataFrame): dataset to perform causal inference on
            metric (str): metric to optimise.
                Defaults to "erupt" for CATE, "energy_distance" for IV
            metrics_to_report (list). additional metrics to compute and report.
                Defaults to ["qini","auc","ate","erupt", "norm_erupt"] for CATE
                or ["energy_distance"] for IV
            time_budget (float): a number of the time budget in seconds. -1 if no limit.
            num_samples (int): max number of iterations.
            verbose (int):  controls verbosity, higher means more messages. range (0,3). Defaults to 0.
            use_ray (bool): use Ray backend (nrequires ray to be installed).
            estimator_list (list): a list of strings for estimator names,
             or "auto" for a recommended subset, "all" for all, or a list of substrings of estimator names
               e.g. ```['dml', 'CausalForest']```
            train_size (float): Fraction of data used for training set. Defaults to 0.5.
            test_size (float): Optional size of test dataset. Defaults to None.
            propensity_model (Union[str, Any]): 'dummy' for dummy classifier, 'auto' for AutoML, or an
                sklearn-style classifier
            components_task (str): task for component models. Defaults to "regression".
            components_verbose (int): verbosity of component model HPO. range (0,3). Defaults to 0.
            components_pred_time_limit (float): prediction time limit for component models
            components_njobs (int): number of concurrent jobs for component model optimisation.
                Defaults to -1 (all available cores).
            components_time_budget (float): time budget for HPO of component models in seconds.
                Defaults to overall time budget / 2.
            try_init_configs (bool): try list of good performing estimators before continuing with HPO.
                Defaults to False.
            blacklisted_estimators (list): [optional] list of estimators not to include in fitting
        """
        assert (
            time_budget is not None or components_time_budget is not None
        ), "Either time_budget or components_time_budget must be specified"

        self._settings = {}
        self._settings["tuner"] = {}
        self._settings["tuner"]["time_budget_s"] = time_budget
        self._settings["tuner"]["num_samples"] = num_samples
        self._settings["tuner"]["verbose"] = verbose
        self._settings["tuner"][
            "use_ray"
        ] = use_ray  # requires ray to be installed via pip install flaml[ray]
        self._settings["tuner"]["resources_per_trial"] = (
            resources_per_trial if resources_per_trial is not None else {"cpu": 0.5}
        )

        self._settings["try_init_configs"] = try_init_configs

        if metric is not None:
            Scorer.validate_implemented_metrics(metric)
        self.metric = metric

        if metrics_to_report is not None:
            for m in metrics_to_report:
                Scorer.validate_implemented_metrics(m)
        self.metrics_to_report = metrics_to_report

        # params for FLAML on component models:
        # self._settings["use_dummyclassifier"] = use_dummyclassifier
        self._settings["component_models"] = {}
        self._settings["component_models"]["task"] = components_task
        self._settings["component_models"]["verbose"] = components_verbose
        self._settings["component_models"][
            "pred_time_limit"
        ] = components_pred_time_limit
        self._settings["component_models"]["n_jobs"] = components_njobs
        self._settings["component_models"]["time_budget"] = components_time_budget
        # (
        #     components_time_budget
        #     if components_time_budget < time_budget
        #     else (time_budget // 2) + 1
        # )
        self._settings["train_size"] = train_size
        self._settings["test_size"] = test_size

        # user can choose between flaml and dummy for propensity model.
        if propensity_model == "dummy":
            self.propensity_model = DummyClassifier(strategy="prior")
        elif propensity_model == "auto":
            self.propensity_model = AutoML(
                **{**self._settings["component_models"], "task": "classification"}
            )
        elif hasattr(self.propensity_model, "fit") and hasattr(
            self.propensity_model, "predict_proba"
        ):
            self.propensity_model = propensity_model
        else:
            raise ValueError(
                'propensity_model valid values are "dummy", "auto", or a classifier object'
            )

        self.outcome_model = AutoML(**self._settings["component_models"])

        # config with method-specific params
        self.cfg = SimpleParamService(
            self.propensity_model,
            self.outcome_model,
            n_jobs=components_njobs,
            include_experimental=include_experimental_estimators,
        )

        self.results = None
        self._best_estimators = defaultdict(lambda: (float("-inf"), None))

        self.original_estimator_list = estimator_list
        self.data_df = data_df or pd.DataFrame()
        self.causal_model = None
        self.identified_estimand = None
        self.problem = None
        # properties that are used to resume fits (warm start)
        self.resume_scores = []
        self.resume_cfg = []

        # # trained component models for each estimator
        # self.trained_estimators_dict = {}

    def get_params(self, deep=False):
        return self._settings.copy()

    def get_estimators(self, deep=False):
        return self.estimator_list.copy()

    def fit(
        self,
        data_df: pd.DataFrame,
        treatment: str,
        outcome: str,
        common_causes: List[str],
        effect_modifiers: List[str],
        instruments: List[str] = None,
        estimator_list: Optional[Union[str, List[str]]] = None,
        resume: Optional[bool] = False,
        time_budget: Optional[int] = None,
    ):
        """Performs AutoML on list of causal inference estimators
        - If estimator has a search space specified in its parameters, HPO is performed on the whole model.
        - Otherwise, only its component models are optimised

        Args:
            data_df (pandas.DataFrame): dataset for causal inference
            treatment (str): name of treatment variable
            outcome (str): name of outcome variable
            common_causes (List[str]): list of names of common causes
            effect_modifiers (List[str]): list of names of effect modifiers
            instruments (List[str]): list of names of instrumental variables
            estimator_list (Optional[Union[str, List[str]]]): subset of estimators to consider
            resume (Optional[bool]): set to True to continue previous fit
            time_budget (Optional[int]): change new time budget allocated to fit, useful for warm starts.
        """

        assert isinstance(
            treatment, str
        ), "Only a single treatment supported at the moment"

        assert (
            len(data_df[treatment].unique()) > 1
        ), "Treatment must take at least 2 values, eg 0 and 1!"

        assert (
            isinstance(estimator_list, str) or len(estimator_list) > 0
        ), "estimator_list must either be a str or an iterable of str"

        self.data_df = data_df
        self.train_df, self.test_df = train_test_split(
            data_df, train_size=self._settings["train_size"]
        )

        self.causal_model = CausalModel(
            data=self.train_df,
            treatment=treatment,
            outcome=outcome,
            common_causes=common_causes,
            effect_modifiers=effect_modifiers,
            instruments=instruments,
        )

        self.identified_estimand: IdentifiedEstimand = (
            self.causal_model.identify_effect(proceed_when_unidentifiable=True)
        )

        if bool(self.identified_estimand.estimands["iv"]) and bool(instruments):
            self.problem = "iv"
        elif bool(self.identified_estimand.estimands["backdoor"]):
            self.problem = "backdoor"
            # we'll use this one for scoring
            self.initialize_psw_estimator()
        else:
            raise ValueError(
                "Couldn't identify the kind of problem from "
                + str(self.identified_estimand.estimands)
            )

        self.metric = Scorer.resolve_metric(self.metric, self.problem)
        self.metrics_to_report = Scorer.resolve_reported_metrics(
            self.metrics_to_report, self.metric, self.problem
        )

        if time_budget:
            self._settings["tuner"]["time_budget_s"] = time_budget
        # TODO: allow specifying an exclusion list, too
        used_estimator_list = (
            self.original_estimator_list if estimator_list is None else estimator_list
        )

        self.estimator_list = self.cfg.estimator_names_from_patterns(
            self.problem, used_estimator_list, len(data_df)
        )

        if not self.estimator_list:
            raise ValueError(
                f"No valid estimators in {str(used_estimator_list)}, "
                f"available estimators: {str(self.cfg.estimator_names)}"
            )

        if self._settings["component_models"]["time_budget"] is None:
            self._settings["component_models"]["time_budget"] = self._settings["tuner"][
                "time_budget_s"
            ] / (2.5 * len(self.estimator_list))

        if self._settings["tuner"]["time_budget_s"] is None:
            self._settings["tuner"]["time_budget_s"] = (
                2.5
                * len(self.estimator_list)
                * self._settings["component_models"]["time_budget"]
            )

        cmtb = self._settings["component_models"]["time_budget"]

        if cmtb < 300:
            warnings.warn(
                f"Component model time budget is {cmtb}. "
                f"Recommended value is at least 300 for smallish datasets, 1800 for datasets with> 100K rows"
            )

        if self._settings["test_size"] is not None:
            self.test_df = self.test_df.sample(self._settings["test_size"])

        self.r_scorer = (
            None
            if "r_scorer" not in self.metrics_to_report
            else RScoreWrapper(
                self.outcome_model,
                self.propensity_model,
                self.train_df,
                self.test_df,
                outcome,
                treatment,
                common_causes,
                effect_modifiers,
            )
        )
        # self.tune_results = (
        #     {}
        # )  # We need to keep track of the tune results to access the best config

        search_space = self.cfg.search_space(self.estimator_list)
        init_cfg = (
            self.cfg.default_configs(self.estimator_list)
            if self._settings["try_init_configs"]
            else []
        )

        if resume and self.results:
            # pull out configs and resume_scores from previous trials:
            for _, result in self.results.results.items():
                self.resume_scores.append(result[self.metric])
                self.resume_cfg.append(result["config"])
            # append init_cfgs that have not yet been evaluated
            for cfg in init_cfg:
                self.resume_cfg.append(cfg) if cfg not in self.resume_cfg else None

        self.results = tune.run(
            self._tune_with_config,
            search_space,
            metric=self.metric,
            points_to_evaluate=init_cfg
            if len(self.resume_cfg) == 0
            else self.resume_cfg,
            evaluated_rewards=[]
            if len(self.resume_scores) == 0
            else self.resume_scores,
            mode="max" if self.metric == "energy_distance" else "min",
            low_cost_partial_config={},
            **self._settings["tuner"],
        )

        if self.results.get_best_trial() is None:
            raise Exception(
                "Optimization failed! Did you set large enough time_budget and components_budget?"
            )

        self.update_summary_scores()

    def initialize_psw_estimator(self):
        print("Fitting a PSW estimator to be used in scoring tasks")
        self.psw_estimator = self.causal_model.estimate_effect(
            self.identified_estimand,
            method_name="backdoor.auto_causality.models.OutOfSamplePSWEstimator",
            control_value=0,
            treatment_value=1,
            target_units="ate",  # condition used for CATE
            confidence_intervals=False,
            method_params={
                "init_params": {"propensity_score_model": self.propensity_model},
                "fit_params": {},
            },
        )

    def update_summary_scores(self):
        self.scores = Scorer.best_score_by_estimator(self.results.results, self.metric)
        # now inject the separately saved model objects
        for est_name in self.scores:
            assert (
                self._best_estimators[est_name][0] == self.scores[est_name][self.metric]
            ), "Can't match best model to score"
            self.scores[est_name]["estimator"] = self._best_estimators[est_name][1]

    def _tune_with_config(self, config: dict) -> dict:
        """Performs Hyperparameter Optimisation for a
        causal inference estimator

        Args:
            config (dict): dictionary with search space for
            all tunable parameters

        Returns:
            dict: values of metrics after optimisation
        """
        # estimate effect with current config

        # if using FLAML < 1.0.7 need to set n_jobs = 2 here
        # to spawn a separate process to prevent cross-talk between tuner and automl on component models:

        estimates = Parallel(n_jobs=2)(
            delayed(self._estimate_effect)(config["estimator"]) for i in range(1)
        )[0]

        # pop and cache separately the fitted model object, so we only store the best ones per estimator
        if (
            "exception" not in estimates
            and self._best_estimators[estimates["estimator_name"]][0]
            < estimates[self.metric]
        ):
            self._best_estimators[estimates["estimator_name"]] = (
                estimates[self.metric],
                estimates.pop("estimator"),
            )

        return estimates

    def _estimate_effect(self, config):
        """estimates effect with chosen estimator"""

        # add params that are tuned by flaml:
        config = clean_config(config)
        self.estimator_name = config.pop("estimator_name")
        print("(Estimate Effect) for = ", self.estimator_name)
        # params_to_tune = {
        #     k: v for k, v in config.items() if (not k == "estimator_name")
        # }
        cfg = self.cfg.method_params(self.estimator_name)

        try:
            estimate = self.causal_model.estimate_effect(
                self.identified_estimand,
                method_name=self.estimator_name,
                control_value=0,
                treatment_value=1,
                target_units="ate",  # condition used for CATE
                confidence_intervals=False,
                method_params={
                    "init_params": {**deepcopy(config), **cfg.init_params},
                    "fit_params": {},
                },
            )
            scores = self._compute_metrics(estimate)

            return {
                self.metric: scores["validation"][self.metric],
                "estimator": estimate,
                "estimator_name": scores.pop("estimator_name"),
                "scores": scores,
                "config": config,
            }
        except Exception as e:
            print("Evaluation failed!\n", config)
            return {
                self.metric: -np.inf,
                "exception": e,
                "traceback": traceback.format_exc(),
            }

    def _compute_metrics(self, estimator) -> dict:
        scores = {
            "estimator_name": self.estimator_name,
            "train": Scorer.make_scores(
                estimator,
                self.train_df,
                self.propensity_model,
                self.problem,
                self.metrics_to_report,
                r_scorer=None if self.r_scorer is None else self.r_scorer.train,
            ),
            "validation": Scorer.make_scores(
                estimator,
                self.test_df,
                self.propensity_model,
                self.problem,
                self.metrics_to_report,
                r_scorer=None if self.r_scorer is None else self.r_scorer.test,
            ),
        }
        return scores

    @property
    def best_estimator(self) -> str:
        """A string indicating the best estimator found"""
        return self.results.best_result["estimator_name"]

    @property
    def model(self):
        """Return the *trained* best estimator"""
        return self.results.best_result["estimator"]

    def best_model_for_estimator(self, estimator_name):
        """Return the best model found for a particular estimator.
        estimator: self.tune_results[estimator].best_config

        Args:
            estimator_name: a str of the estimator's name.

        Returns:
            An object storing the best model for estimator_name.
        """
        # Note that this returns the trained Econml estimator, whose attributes include
        # fitted  models for E[T | X, W], for E[Y | X, W], CATE model, etc.
        return self.scores[estimator_name]["estimator"]

    @property
    def best_config(self):
        """A dictionary containing the best configuration"""
        return self.results.best_config

    @property
    def best_config_per_estimator(self):
        """A dictionary of all estimators' best configuration."""
        return {e: s["config"] for e, s in self.scores.values()}

    @property
    def best_score_per_estimator(self):
        """A dictionary of all estimators' best score."""
        return {}

    @property
    def best_score(self):
        """A float of the best score found."""
        return self.results.best_result[self.metric]<|MERGE_RESOLUTION|>--- conflicted
+++ resolved
@@ -19,9 +19,7 @@
 from auto_causality.scoring import Scorer
 from auto_causality.r_score import RScoreWrapper
 from auto_causality.utils import clean_config
-<<<<<<< HEAD
 from auto_causality.models.monkey_patches import AutoML
-=======
 
 
 # Patched from sklearn.linear_model._base to adjust rtol and atol values
@@ -50,13 +48,6 @@
 
 
 _base._check_precomputed_gram_matrix = _check_precomputed_gram_matrix
-
-
-# this is needed for smooth calculation of Shapley values in DomainAdaptationLearner
-class AutoML(FLAMLAutoML):
-    def __call__(self, *args, **kwargs):
-        return self.predict(*args, **kwargs)
->>>>>>> 3170deae
 
 
 class AutoCausality:
