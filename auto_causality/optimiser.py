--- conflicted
+++ resolved
@@ -232,10 +232,17 @@
         self.identified_estimand = self.causal_model.identify_effect(
             proceed_when_unidentifiable=True
         )
-        
-        self.r_scorer = RScoreWrapper(self.outcome_model, self.propensity_model, train_df, test_df, outcome, 
-                              treatment, common_causes, effect_modifiers)
-
+
+        self.r_scorer = RScoreWrapper(
+            self.outcome_model,
+            self.propensity_model,
+            self.train_df,
+            self.test_df,
+            outcome,
+            treatment,
+            common_causes,
+            effect_modifiers,
+        )
 
         if self._settings["tuner"]["verbose"] > 0:
             print(f"fitting estimators: {self.estimator_list}")
@@ -275,17 +282,11 @@
             self.tune_results[estimator] = results
             if self._settings["tuner"]["verbose"] > 0:
                 print(f"... Estimator: {self.estimator}")
-<<<<<<< HEAD
                 for metric in [self._settings["metric"]] + self._settings[
                     "metrics_to_report"
                 ]:
                     if not (best_trial is None):
                         print(f" {metric} (train): {best_trial.last_result[metric]:6f}")
-=======
-                for metric in ["erupt", "qini", "auc", "r_score", "ATE"]:
-                    if not(best_trial.last_result[metric] is None):
-                        print(f" {metric}: {best_trial.last_result[metric]:6f}")
->>>>>>> 1602d68c
 
     def _tune_with_config(self, config: dict) -> dict:
         """Performs Hyperparameter Optimisation for a
@@ -309,16 +310,8 @@
         # compute a metric and return results
         scores = self._compute_metrics()
         results = {
-<<<<<<< HEAD
             k: float(scores["train"][k])
             for k in [self._settings["metric"]] + self._settings["metrics_to_report"]
-=======
-            "erupt": scores["test"]["erupt"],
-            "qini": scores["test"]["qini"],
-            "auc": scores["test"]["auc"],
-            "r_score": scores["test"]["r_score"],
-            "ATE": scores["test"]["ate"],
->>>>>>> 1602d68c
         }
 
         return results
@@ -361,10 +354,16 @@
         scores = {
             "estimator": self.estimator,
             "train": make_scores(
-                self.estimates[self.estimator], self.train_df, te_train, r_scorer=self.r_scorer.train
+                self.estimates[self.estimator],
+                self.train_df,
+                te_train,
+                r_scorer=self.r_scorer.train,
             ),
             "test": make_scores(
-                self.estimates[self.estimator], self.test_df, te_test, r_scorer=self.r_scorer.test
+                self.estimates[self.estimator],
+                self.test_df,
+                te_test,
+                r_scorer=self.r_scorer.test,
             ),
         }
         return scores
