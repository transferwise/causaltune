--- conflicted
+++ resolved
@@ -15,13 +15,8 @@
         auto_estimators_backdoor = cfg.estimator_names_from_patterns("backdoor", "auto")
         # verify that returned estimator list includes all available estimators
         # for backdoor or iv problem(s)
-<<<<<<< HEAD
         assert len(auto_estimators_backdoor) == 7
-        assert len(auto_estimators_iv) == 3
-=======
-        assert len(auto_estimators_backdoor) == 6
         assert len(auto_estimators_iv) == 5
->>>>>>> c29625a6
 
     # def test_all_list(self):
     #     """tests if "auto" setting yields all available estimators"""
